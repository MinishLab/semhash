from __future__ import annotations

from typing import Sequence, Union, cast

import numpy as np
from model2vec import StaticModel
from vicinity import Backend, Vicinity

from semhash.utils import Encoder

Record = Union[str, dict[str, str]]


class SemHash:
<<<<<<< HEAD
    def __init__(self, model: StaticModel, columns: list[str] | None = None, ann: bool = False) -> None:
=======
    def __init__(self, model: Encoder | None = None, columns: list[str] | None = None) -> None:
>>>>>>> b526b7d7
        """
        Initialize SemHash.

        :param model: A model to use for featurization. Defaults to minishlab/potion-base-8M.
        :param columns: Columns to featurize. Required if records are dictionaries.
        :param ann: Whether to use approximate nearest neighbors for deduplication. Default is False.
        """
        if model is None:
            model = StaticModel.from_pretrained("minishlab/potion-base-8M")
        else:
            self.model = model
        self.columns = columns
        self.ann = ann
        self.vicinity: Vicinity | None = None
        if self.ann:
            self.backend = Backend.USEARCH
        else:
            self.backend = Backend.BASIC

    def _featurize(self, records: Sequence[Record]) -> np.ndarray:
        """
        Featurize a list of records using the model.

        :param records: A list of records (either strings or dictionaries).
        :return: The embeddings of the records.
        :raises ValueError: If columns are not specified when passing dictionaries.
        """
        if isinstance(records[0], dict):
            if self.columns is None:
                raise ValueError("Columns must be specified when passing dictionaries.")

            records = cast(Sequence[dict[str, str]], records)
            # Extract the embeddings for each column across all records
            embeddings_per_column = []
            for column in self.columns:
                column_texts = [r[column] for r in records]
                column_embeddings = self.model.encode(column_texts)
                embeddings_per_column.append(np.asarray(column_embeddings))

            return np.concatenate(embeddings_per_column, axis=1)

        else:
            # Records is a list of strings
            records = cast(Sequence[str], records)
            embeddings = self.model.encode(records)
            return embeddings

    def _unpack_record(self, record: Record) -> str:
        r"""
        Unpack a record into a single string.

        If the record is a dictionary, it uses self.columns to determine the order of the text segments.
        Each text is cleaned by replacing '\t' with ' '. The texts are then joined by '\t'.

        If the record is a string, it just replaces '\t' with ' ' and returns it.
        """
        if isinstance(record, dict):
            if self.columns is None:
                raise ValueError("Columns must be specified when passing dictionaries.")

            column_texts = []
            for column in self.columns:
                text = record[column].replace("\t", " ")
                column_texts.append(text)
            return "\t".join(column_texts)
        else:
            # Record is a string
            return record.replace("\t", " ")

    def fit(self, records: Sequence[Record]) -> np.ndarray:
        """
        Embed the records and fit a vicinity index on the embeddings.

        :param records: The dataset to fit on. Can be a list of dictionaries or a list of strings.
        :return: The embeddings of the records.
        :raises ValueError: If columns are not specified when records are dictionaries.
        """
        if self.columns is None and isinstance(records[0], dict):
            raise ValueError("Columns must be specified when passing dictionaries.")

        embeddings = self._featurize(records)
        items = [self._unpack_record(record) for record in records]
        self.vicinity = Vicinity.from_vectors_and_items(vectors=embeddings, items=items, backend_type=self.backend)
        return embeddings

    def deduplicate(
        self,
        records: Sequence[Record],
        threshold: float = 0.9,
    ) -> Sequence[Record]:
        """
        Perform deduplication against the fitted index.

        This method assumes you have already fit on a reference dataset (e.g., a train set).
        It will remove any items from 'records' that are similar above a certain threshold
        to any item in the fitted dataset.

        :param records: A new set of records (e.g., test set) to deduplicate against the fitted dataset.
        :param threshold: Similarity threshold for deduplication.
        :return: A deduplicated list of records.
        :raises ValueError: If no fitted index is found.
        """
        if self.vicinity is None:
            raise ValueError("No fitted index found. Call semhash.fit(records) before calling deduplicate.")

        # Compute embeddings for the new records
        embeddings = self._featurize(records)

        # Query the fitted index
        results = self.vicinity.query_threshold(embeddings, threshold=1 - threshold)

        # Keep only those records for which no similar item was found
        deduplicated_records = []
        for record, similar_items in zip(records, results):
            if not similar_items:
                # No duplicates found, keep this record
                deduplicated_records.append(record)

        return deduplicated_records

    def fit_deduplicate(
        self,
        records: Sequence[Record],
        threshold: float = 0.9,
    ) -> Sequence[Record]:
        """
        Fit and deduplicate a single dataset.

        This method removes any items that have duplicates within the same dataset.

        :param records: The dataset to fit and deduplicate.
        :param threshold: Similarity threshold for deduplication.
        :return: A deduplicated list of records.
        """
        # Create embeddings and fit the index
        embeddings = self.fit(records)

        # Get similar items for each record
        results = self.vicinity.query_threshold(embeddings, threshold=1 - threshold)  # type: ignore

        deduplicated_records = []
        seen_items = set()
        for record, similar_items in zip(records, results):
            # similar_items includes 'record' itself
            # If we've seen any of these items before, this is a duplicate cluster.
            if any(item in seen_items for item in similar_items):
                continue
            else:
                # This is the first time we see this cluster of similar items
                deduplicated_records.append(record)
                # Mark all items in this cluster as seen
                seen_items.update(similar_items)

        return deduplicated_records<|MERGE_RESOLUTION|>--- conflicted
+++ resolved
@@ -12,11 +12,7 @@
 
 
 class SemHash:
-<<<<<<< HEAD
-    def __init__(self, model: StaticModel, columns: list[str] | None = None, ann: bool = False) -> None:
-=======
-    def __init__(self, model: Encoder | None = None, columns: list[str] | None = None) -> None:
->>>>>>> b526b7d7
+    def __init__(self, model: Encoder | None = None, columns: list[str] | None = None, ann: bool = False) -> None:
         """
         Initialize SemHash.
 

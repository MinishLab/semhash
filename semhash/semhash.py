--- conflicted
+++ resolved
@@ -332,13 +332,9 @@
         :param lambda_param: Trade-off parameter between relevance (1.0) and diversity (0.0). Must be between 0 and 1.
         :return: A FilterResult with the diversified candidates.
         """
-<<<<<<< HEAD
         ranking = self._rank_by_average_similarity(records)
-=======
-        ranking = self._rank_by_average_similarity(records, descending=True)
         if candidate_limit == "auto":
             candidate_limit = compute_candidate_limit(total=len(ranking.selected), selection_size=selection_size)
->>>>>>> 0903fa6f
         return self._mmr(ranking, candidate_limit, selection_size, lambda_param)
 
     def self_find_representative(
@@ -360,13 +356,9 @@
         :param lambda_param: Trade-off parameter between relevance (1.0) and diversity (0.0). Must be between 0 and 1.
         :return: A FilterResult with the diversified representatives.
         """
-<<<<<<< HEAD
         ranking = self._self_rank_by_average_similarity()
-=======
-        ranking = self._self_rank_by_average_similarity(descending=True)
         if candidate_limit == "auto":
             candidate_limit = compute_candidate_limit(total=len(ranking.selected), selection_size=selection_size)
->>>>>>> 0903fa6f
         return self._mmr(ranking, candidate_limit, selection_size, lambda_param)
 
     def find_outliers(

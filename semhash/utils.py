--- conflicted
+++ resolved
@@ -20,10 +20,9 @@
         :param **kwargs: Additional keyword arguments.
         :return: The embeddings of the sentences.
         """
-<<<<<<< HEAD
-        ...
+        ...  # pragma: no cover
 
-
+        
 def entropy_from_distances(distances: np.ndarray, base: float = 2) -> float:
     """
     Compute entropy from embedding distances.
@@ -44,7 +43,4 @@
     # Handle zero probabilities to avoid log(0)
     entropy_value = -np.sum(np.where(probabilities > 0, probabilities * np.log(probabilities) / math.log(base), 0))
 
-    return entropy_value
-=======
-        ...  # pragma: no cover
->>>>>>> 662833f8
+    return entropy_value
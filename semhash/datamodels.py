from dataclasses import dataclass, field
from typing import Generic, Optional, TypeVar

Record = TypeVar("Record", str, dict[str, str])


@dataclass
class DuplicateRecord(Generic[Record]):
    """
    A single record with its duplicates.

    Attributes
    ----------
        record: The original record being deduplicated.
        exact: Whether the record was identified as an exact match.
        duplicates: List of tuples consisting of duplicate records and their associated scores.

    """

    record: Record
    exact: bool
    duplicates: list[tuple[Record, float]] = field(default_factory=list)

    def _rethreshold(self, threshold: float) -> None:
        """Rethreshold the duplicates."""
        self.duplicates = [(d, score) for d, score in self.duplicates if score >= threshold]


@dataclass
class DeduplicationResult(Generic[Record]):
    """
    Deduplication result.

    Attributes
    ----------
        threshold: The similarity threshold used for deduplication.
        selected: List of deduplicated records after removing duplicates.
        filtered: List of DuplicateRecord objects containing details about duplicates of an original record.
        deduplicated: Deprecated, use selected instead.
        duplicates: Deprecated, use filtered instead.

    """

    selected: list[Record] = field(default_factory=list)
    filtered: list[DuplicateRecord] = field(default_factory=list)
    threshold: float = field(default=0.9)
    deduplicated: list[Record] = field(default_factory=list)  # Deprecated
    duplicates: list[DuplicateRecord] = field(default_factory=list)  # Deprecated

    def __post_init__(self) -> None:
        """Initialize deprecated fields and warn about deprecation."""
        import warnings

        if self.deduplicated or self.duplicates:
            warnings.warn(
                "'deduplicated' and 'duplicates' fields are deprecated. Use 'selected' and 'filtered' instead.",
                DeprecationWarning,
                stacklevel=2,
            )

        if not self.selected and self.deduplicated:
            self.selected = self.deduplicated
        if not self.filtered and self.duplicates:
            self.filtered = self.duplicates
        if not self.deduplicated:
            self.deduplicated = self.selected
        if not self.duplicates:
            self.duplicates = self.filtered

    @property
    def duplicate_ratio(self) -> float:
        """Return the percentage of records dropped."""
        if denom := len(self.selected) + len(self.filtered):
            return 1.0 - len(self.selected) / denom
        return 0.0

    @property
    def exact_duplicate_ratio(self) -> float:
        """Return the percentage of records dropped due to an exact match."""
        if denom := len(self.selected) + len(self.filtered):
            return len([dup for dup in self.filtered if dup.exact]) / denom
        return 0.0

    def get_least_similar_from_duplicates(self, n: int = 1) -> list[tuple[Record, Record, float]]:
        """
        Return the N least similar duplicate pairs.

        :param n: The number of least similar pairs to return.
        :return: A list of tuples consisting of (original_record, duplicate_record, score).
        """
        all_pairs = [(dup.record, d, score) for dup in self.filtered for d, score in dup.duplicates]
        sorted_pairs = sorted(all_pairs, key=lambda x: x[2])  # Sort by score
        return sorted_pairs[:n]

    def rethreshold(self, threshold: float) -> None:
        """Rethreshold the duplicates."""
        if self.threshold > threshold:
            raise ValueError("Threshold is smaller than the given value.")
        for dup in self.filtered:
            dup._rethreshold(threshold)
            if not dup.duplicates:
<<<<<<< HEAD
                self.filtered.remove(dup)
                self.selected.append(dup.record)
=======
                self.duplicates.remove(dup)
                self.deduplicated.append(dup.record)
>>>>>>> 05cd14f7
        self.threshold = threshold


@dataclass
class FilterResult(Generic[Record]):
    """
    Result of filtering operations.

    Attributes
    ----------
        selected: List of records that passed the filter criteria.
        filtered: List of records that were filtered out.
        scores: Optional dictionary mapping records to their scores.

    """

    selected: list[Record]
    filtered: list[Record]
<<<<<<< HEAD
    scores: Optional[dict[Record, float]] = None
=======
    scores_selected: list[float] = field(default_factory=list)
    scores_filtered: list[float] = field(default_factory=list)
>>>>>>> 05cd14f7

    @property
    def filter_ratio(self) -> float:
        """Return the percentage of records filtered out."""
        if denom := len(self.selected) + len(self.filtered):
            return len(self.filtered) / denom
        return 0.0

    @property
    def selected_ratio(self) -> float:
        """Return the percentage of records selected."""
        return 1 - self.filter_ratio

    def get_lowest_scoring(self, n: int = 1) -> list[tuple[Record, float]]:
        """
        Return the N lowest scoring records.

        :param n: The number of lowest scoring records to return.
        :return: A list of tuples consisting of (record, score).
        """
<<<<<<< HEAD
        return self.filtered[:n] + self.selected[len(self.selected) - n :]
=======
        lowest_filtered = [(record, score) for record, score in zip(self.filtered, self.scores_filtered)]
        lowest_selected = [(record, score) for record, score in zip(self.selected, self.scores_selected)]
        return lowest_filtered[:n] + lowest_selected[:n]
>>>>>>> 05cd14f7

    def get_highest_scoring(self, n: int = 1) -> list[tuple[Record, float]]:
        """
        Return the N highest scoring records.

        :param n: The number of highest scoring records to return.
        :return: A list of tuples consisting of (record, score).
        """
<<<<<<< HEAD
        return self.selected[:n] + self.filtered[: len(self.selected) - n]
=======
        highest_selected = [(record, score) for record, score in zip(self.selected, self.scores_selected)]
        highest_filtered = [(record, score) for record, score in zip(self.filtered, self.scores_filtered)]
        return highest_selected[:n] + highest_filtered[:n]
>>>>>>> 05cd14f7
<|MERGE_RESOLUTION|>--- conflicted
+++ resolved
@@ -99,13 +99,8 @@
         for dup in self.filtered:
             dup._rethreshold(threshold)
             if not dup.duplicates:
-<<<<<<< HEAD
                 self.filtered.remove(dup)
                 self.selected.append(dup.record)
-=======
-                self.duplicates.remove(dup)
-                self.deduplicated.append(dup.record)
->>>>>>> 05cd14f7
         self.threshold = threshold
 
 
@@ -124,12 +119,8 @@
 
     selected: list[Record]
     filtered: list[Record]
-<<<<<<< HEAD
-    scores: Optional[dict[Record, float]] = None
-=======
     scores_selected: list[float] = field(default_factory=list)
     scores_filtered: list[float] = field(default_factory=list)
->>>>>>> 05cd14f7
 
     @property
     def filter_ratio(self) -> float:
@@ -150,13 +141,9 @@
         :param n: The number of lowest scoring records to return.
         :return: A list of tuples consisting of (record, score).
         """
-<<<<<<< HEAD
-        return self.filtered[:n] + self.selected[len(self.selected) - n :]
-=======
         lowest_filtered = [(record, score) for record, score in zip(self.filtered, self.scores_filtered)]
         lowest_selected = [(record, score) for record, score in zip(self.selected, self.scores_selected)]
         return lowest_filtered[:n] + lowest_selected[:n]
->>>>>>> 05cd14f7
 
     def get_highest_scoring(self, n: int = 1) -> list[tuple[Record, float]]:
         """
@@ -165,10 +152,6 @@
         :param n: The number of highest scoring records to return.
         :return: A list of tuples consisting of (record, score).
         """
-<<<<<<< HEAD
-        return self.selected[:n] + self.filtered[: len(self.selected) - n]
-=======
         highest_selected = [(record, score) for record, score in zip(self.selected, self.scores_selected)]
         highest_filtered = [(record, score) for record, score in zip(self.filtered, self.scores_filtered)]
-        return highest_selected[:n] + highest_filtered[:n]
->>>>>>> 05cd14f7
+        return highest_selected[:n] + highest_filtered[:n]
import pytest

from semhash import SemHash
from semhash.utils import Encoder


def test_single_dataset_deduplication(use_ann: bool, model: Encoder) -> None:
    """Test single dataset deduplication."""
    # No duplicates
    texts = [
        "It's dangerous to go alone!",
        "The master sword can seal the darkness.",
        "Ganondorf has invaded Hyrule!",
    ]
    semhash = SemHash.from_records(records=texts, use_ann=use_ann, model=model)
    deduplicated_texts = semhash.self_deduplicate().deduplicated

    assert deduplicated_texts == texts

    # With duplicates
    texts = [
        "It's dangerous to go alone!",
        "It's dangerous to go alone!",  # Exact duplicate
        "It's not safe to go alone!",  # Semantically similar
    ]
    semhash = SemHash.from_records(records=texts, use_ann=use_ann, model=model)
    deduplicated_texts = semhash.self_deduplicate().deduplicated
    assert deduplicated_texts == ["It's dangerous to go alone!"]


def test_multi_dataset_deduplication(use_ann: bool, model: Encoder) -> None:
    """Test deduplication across two datasets."""
    # No duplicates
    texts1 = [
        "It's dangerous to go alone!",
        "It's a secret to everybody.",
        "Ganondorf has invaded Hyrule!",
    ]
    texts2 = [
        "Link is the hero of time.",
        "Zelda is the princess of Hyrule.",
        "Ganon is the king of thieves.",
    ]
    semhash = SemHash.from_records(texts1, columns=None, use_ann=use_ann, model=model)
    deduplicated_texts = semhash.deduplicate(texts2).deduplicated
    assert deduplicated_texts == texts2

    # With duplicates
    texts2 = [
        "It's dangerous to go alone!",  # Exact duplicate
        "It's risky to go alone!",  # Semantically similar
        "Ganondorf has attacked Hyrule!",  # Semantically similar
    ]
    deduplicated_texts = semhash.deduplicate(texts2).deduplicated
    assert deduplicated_texts == []


def test_single_dataset_deduplication_multicolumn(use_ann: bool, model: Encoder) -> None:
    """Test single dataset deduplication with multi-column records."""
    records = [
        {"question": "What is the hero's name?", "context": "The hero is Link", "answer": "Link"},
        {"question": "What is the hero's name?", "context": "The hero is Link", "answer": "Link"},  # Exact duplicate
        {
            "question": "Who is the protagonist?",
            "context": "In this story, Link is the hero",
            "answer": "Link",
        },  # Semantically similar
        {"question": "Who is the princess?", "context": "The princess is Zelda", "answer": "Zelda"},
    ]
    semhash = SemHash.from_records(
        records,
        columns=["question", "context", "answer"],
        use_ann=use_ann,
        model=model,
    )
    deduplicated = semhash.self_deduplicate()

    assert deduplicated.deduplicated == [
        {"question": "What is the hero's name?", "context": "The hero is Link", "answer": "Link"},
        {"question": "Who is the princess?", "context": "The princess is Zelda", "answer": "Zelda"},
    ]


def test_multi_dataset_deduplication_multicolumn(use_ann: bool, model: Encoder) -> None:
    """Test multi dataset deduplication with multi-column records."""
    train_records = [
        {"question": "What is the hero's name?", "context": "The hero is Link", "answer": "Link"},
        {"question": "Who is the princess?", "context": "The princess is Zelda", "answer": "Zelda"},
    ]
    test_records = [
        {"question": "What is the hero's name?", "context": "The hero is Link", "answer": "Link"},  # Exact duplicate
        {
            "question": "Who is the princess?",
            "context": "Zelda is the princess",
            "answer": "Zelda",
        },  # Semantically similar
        {"question": "What is the villain's name?", "context": "The villain is Ganon", "answer": "Ganon"},
    ]
    semhash = SemHash.from_records(
        train_records,
        columns=["question", "context", "answer"],
        use_ann=use_ann,
        model=model,
    )
    deduplicated = semhash.deduplicate(test_records).deduplicated
    assert deduplicated == [
        {"question": "What is the villain's name?", "context": "The villain is Ganon", "answer": "Ganon"}
    ]


def test_from_records_without_columns(use_ann: bool, model: Encoder) -> None:
    """Test fitting without specifying columns."""
    records = [
        {"question": "What is the hero's name?", "context": "The hero is Link", "answer": "Link"},
        {"question": "Who is the princess?", "context": "The princess is Zelda", "answer": "Zelda"},
    ]
    with pytest.raises(ValueError):
        SemHash.from_records(records, columns=None, use_ann=use_ann, model=model)


def test_deduplicate_with_only_exact_duplicates(use_ann: bool, model: Encoder) -> None:
    """Test deduplicating with only exact duplicates."""
    texts1 = [
        "It's dangerous to go alone!",
        "It's dangerous to go alone!",
        "It's dangerous to go alone!",
    ]
    texts2 = [
        "It's dangerous to go alone!",
        "It's dangerous to go alone!",
        "It's dangerous to go alone!",
    ]
    semhash = SemHash.from_records(texts1, use_ann=use_ann, model=model)
    deduplicated = semhash.self_deduplicate()
    assert deduplicated.deduplicated == ["It's dangerous to go alone!"]

    deduplicated = semhash.deduplicate(texts2)
    assert deduplicated.deduplicated == []


def test_filter_by_entropy(use_ann: bool, model: Encoder) -> None:
    """Test filtering by entropy."""
<<<<<<< HEAD
    texts = [
        "It's dangerous to go alone!",
        "Take this sword with you",
        "It's dangerous to go alone! Take this.",
        "The princess is in another castle",
        "Thank you Mario, but the princess is in another castle",
        "All your base are belong to us",
    ]
    semhash = SemHash.from_records(texts, use_ann=use_ann, model=model)

    # Test with absolute budget
    filtered = semhash.self_filter_by_entropy(budget=3)
    assert len(filtered.selected) == 3
    assert len(filtered.filtered) == 3
    assert len(filtered.scores) == 6

    # Test with percentage budget
    filtered = semhash.self_filter_by_entropy(budget=0.5)
    assert len(filtered.selected) == 3
    assert len(filtered.filtered) == 3

    # Test ascending order (lower entropy first)
    filtered_asc = semhash.self_filter_by_entropy(budget=3, descending=False)
    filtered_desc = semhash.self_filter_by_entropy(budget=3, descending=True)
    assert filtered_asc.scores[-1][1] >= filtered_asc.scores[0][1]
    assert filtered_desc.scores[0][1] >= filtered_desc.scores[-1][1]
=======
    texts = [f"Text {i}" for i in range(1000)]
    semhash = SemHash.from_records(texts, use_ann=use_ann, model=model)

    # Test with absolute budget
    filtered = semhash.self_filter_by_entropy(budget=200)
    assert len(filtered.selected) == 200
    assert len(filtered.filtered) == 800
    assert len(filtered.scores_selected) == 200
    assert len(filtered.scores_filtered) == 800

    # Test with percentage budget
    filtered = semhash.self_filter_by_entropy(budget=0.5)
    assert len(filtered.selected) == 500
    assert len(filtered.filtered) == 500
>>>>>>> 05cd14f7


def test_filter_by_entropy_invalid_budget(use_ann: bool, model: Encoder) -> None:
    """Test filtering by entropy with invalid budget."""
    texts = ["Text 1", "Text 2", "Text 3"]
    semhash = SemHash.from_records(texts, use_ann=use_ann, model=model)

    with pytest.raises(ValueError):
        semhash.self_filter_by_entropy(budget=4)  # Budget larger than dataset

    with pytest.raises(ValueError):
        semhash.self_filter_by_entropy(budget=-1)  # Negative budget


def test_filter_by_entropy_string_validation(use_ann: bool, model: Encoder) -> None:
    """Test filtering by entropy with string validation."""
<<<<<<< HEAD
    texts = ["Text 1", "Text 2", "Text 3"]
=======
    texts = [f"Text {i}" for i in range(1000)]
>>>>>>> 05cd14f7
    records = [{"text": t} for t in texts]

    # Initialize with strings
    semhash_str = SemHash.from_records(texts, use_ann=use_ann, model=model)

    # Initialize with dicts
    semhash_dict = SemHash.from_records(records, columns=["text"], use_ann=use_ann, model=model)

    # Should work - filtering strings with string-initialized SemHash
<<<<<<< HEAD
    semhash_str.filter_by_entropy(texts, budget=2)

    # Should work - filtering dicts with dict-initialized SemHash
    semhash_dict.filter_by_entropy(records, budget=2)

    # Should fail - filtering strings with dict-initialized SemHash
    with pytest.raises(ValueError):
        semhash_dict.filter_by_entropy(texts, budget=2)
=======
    semhash_str.filter_by_entropy(texts, budget=0.5)

    # Should work - filtering dicts with dict-initialized SemHash
    semhash_dict.filter_by_entropy(records, budget=0.5)

    # Should fail - filtering strings with dict-initialized SemHash
    with pytest.raises(ValueError):
        semhash_dict.filter_by_entropy(texts, budget=0.5)
>>>>>>> 05cd14f7
<|MERGE_RESOLUTION|>--- conflicted
+++ resolved
@@ -140,34 +140,6 @@
 
 def test_filter_by_entropy(use_ann: bool, model: Encoder) -> None:
     """Test filtering by entropy."""
-<<<<<<< HEAD
-    texts = [
-        "It's dangerous to go alone!",
-        "Take this sword with you",
-        "It's dangerous to go alone! Take this.",
-        "The princess is in another castle",
-        "Thank you Mario, but the princess is in another castle",
-        "All your base are belong to us",
-    ]
-    semhash = SemHash.from_records(texts, use_ann=use_ann, model=model)
-
-    # Test with absolute budget
-    filtered = semhash.self_filter_by_entropy(budget=3)
-    assert len(filtered.selected) == 3
-    assert len(filtered.filtered) == 3
-    assert len(filtered.scores) == 6
-
-    # Test with percentage budget
-    filtered = semhash.self_filter_by_entropy(budget=0.5)
-    assert len(filtered.selected) == 3
-    assert len(filtered.filtered) == 3
-
-    # Test ascending order (lower entropy first)
-    filtered_asc = semhash.self_filter_by_entropy(budget=3, descending=False)
-    filtered_desc = semhash.self_filter_by_entropy(budget=3, descending=True)
-    assert filtered_asc.scores[-1][1] >= filtered_asc.scores[0][1]
-    assert filtered_desc.scores[0][1] >= filtered_desc.scores[-1][1]
-=======
     texts = [f"Text {i}" for i in range(1000)]
     semhash = SemHash.from_records(texts, use_ann=use_ann, model=model)
 
@@ -182,7 +154,6 @@
     filtered = semhash.self_filter_by_entropy(budget=0.5)
     assert len(filtered.selected) == 500
     assert len(filtered.filtered) == 500
->>>>>>> 05cd14f7
 
 
 def test_filter_by_entropy_invalid_budget(use_ann: bool, model: Encoder) -> None:
@@ -199,11 +170,7 @@
 
 def test_filter_by_entropy_string_validation(use_ann: bool, model: Encoder) -> None:
     """Test filtering by entropy with string validation."""
-<<<<<<< HEAD
-    texts = ["Text 1", "Text 2", "Text 3"]
-=======
     texts = [f"Text {i}" for i in range(1000)]
->>>>>>> 05cd14f7
     records = [{"text": t} for t in texts]
 
     # Initialize with strings
@@ -213,16 +180,6 @@
     semhash_dict = SemHash.from_records(records, columns=["text"], use_ann=use_ann, model=model)
 
     # Should work - filtering strings with string-initialized SemHash
-<<<<<<< HEAD
-    semhash_str.filter_by_entropy(texts, budget=2)
-
-    # Should work - filtering dicts with dict-initialized SemHash
-    semhash_dict.filter_by_entropy(records, budget=2)
-
-    # Should fail - filtering strings with dict-initialized SemHash
-    with pytest.raises(ValueError):
-        semhash_dict.filter_by_entropy(texts, budget=2)
-=======
     semhash_str.filter_by_entropy(texts, budget=0.5)
 
     # Should work - filtering dicts with dict-initialized SemHash
@@ -230,5 +187,4 @@
 
     # Should fail - filtering strings with dict-initialized SemHash
     with pytest.raises(ValueError):
-        semhash_dict.filter_by_entropy(texts, budget=0.5)
->>>>>>> 05cd14f7
+        semhash_dict.filter_by_entropy(texts, budget=0.5)